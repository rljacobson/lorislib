/*!

A `Formatter` holds information about how to format an expression, that is, how to express the
expression as a string. This allows for alternative string representations based on the context.
For example, an expression might have a TeX representation and an infix representation in
addition to its full form representation.

  "Formatting" needs to be distinct from Rust's standard `Display` trait, because
  expressions are (potentially) formatted differently depending on the context. for
  example, there might be different formats, such as a LaTeX format, a human-readable
  UTF-8 string format, and an M-expression format. Or an expression might dictate the
  format of its child expressions. Unfortunately, even though Rust's `Display` trait
  works the same way as this module does, passing state around with a `Format` struct,
  there is no way to make it work with a different set of formatting rules.

*/

<<<<<<< HEAD

use std::borrow::Cow;

use strum::EnumString;


#[derive(Copy, Clone, Debug, PartialEq, Eq, EnumString, Hash)]
pub enum DisplayForm {
  #[strum(serialize = "System`InputForm")]
  Input,
  #[strum(serialize = "System`FullForm")]
  Full,
  #[strum(serialize = "System`TraditionalForm")]
  Traditional,
  #[strum(serialize = "System`TeXForm")]
  TeX,
  #[strum(serialize = "System`StandardForm")]
  Standard,
  #[strum(serialize = "System`OutputForm")]
  Output,
}

impl Default for DisplayForm {
  fn default() -> DisplayForm {
    DisplayForm::Input
  }
}

#[derive(Copy, Clone, PartialEq, Eq, Debug, Hash)]
/// Parameters used in methods that transform expressions into strings.
// Todo: This will probably need to include context at some point.
=======
use std::fmt::Display;

#[derive(Debug, Clone, Copy, PartialEq, Eq, Hash)]
>>>>>>> 4f0a2698
pub struct Formatter {
  pub form: DisplayForm,
}

static DEFAULT_FORMATTER: Cow<Formatter> = Cow::Owned(Formatter {
  form: DisplayForm::Input
});

impl Formatter {
  pub fn default() -> Cow<'static, Formatter> {
    DEFAULT_FORMATTER.clone()
  }
}

impl From<DisplayForm> for Formatter {
  fn from(form: DisplayForm) -> Self {
    Formatter {
      form
    }
  }
}

pub trait Formattable {
  fn format(&self, formatter: &Formatter) -> String;
}


macro_rules! display_formattable_impl {
  ($type_name:ty) => {
    impl std::fmt::Display for $type_name {
      fn fmt(&self, f: &mut std::fmt::Formatter<'_>) -> std::fmt::Result {
        write!(f, "{}", self.format(&Formatter::default()))
      }
    }
  }
}


impl Display for Formatter {
  fn fmt(&self, f: &mut std::fmt::Formatter<'_>) -> std::fmt::Result {
    write!(f, "Formatter")
  }
}<|MERGE_RESOLUTION|>--- conflicted
+++ resolved
@@ -1,9 +1,9 @@
 /*!
 
-A `Formatter` holds information about how to format an expression, that is, how to express the
-expression as a string. This allows for alternative string representations based on the context.
-For example, an expression might have a TeX representation and an infix representation in
-addition to its full form representation.
+  A `Formatter` holds information about how to format an expression, that is, how
+  to express the expression as a string. Right now this is a stub
+  implementation, but it is convenient to have it in place now, because any
+  real application will undoubtedly need to have it.
 
   "Formatting" needs to be distinct from Rust's standard `Display` trait, because
   expressions are (potentially) formatted differently depending on the context. for
@@ -15,7 +15,8 @@
 
 */
 
-<<<<<<< HEAD
+use std::fmt::Display;
+
 
 use std::borrow::Cow;
 
@@ -47,11 +48,6 @@
 #[derive(Copy, Clone, PartialEq, Eq, Debug, Hash)]
 /// Parameters used in methods that transform expressions into strings.
 // Todo: This will probably need to include context at some point.
-=======
-use std::fmt::Display;
-
-#[derive(Debug, Clone, Copy, PartialEq, Eq, Hash)]
->>>>>>> 4f0a2698
 pub struct Formatter {
   pub form: DisplayForm,
 }
@@ -87,11 +83,4 @@
       }
     }
   }
-}
-
-
-impl Display for Formatter {
-  fn fmt(&self, f: &mut std::fmt::Formatter<'_>) -> std::fmt::Result {
-    write!(f, "Formatter")
-  }
 }